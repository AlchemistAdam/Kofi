--- conflicted
+++ resolved
@@ -30,27 +30,6 @@
 // TODO format
 // TODO add methods for NullProperties
 /**
-<<<<<<< HEAD
- * <p>The {@code Document} class is the core of the KOFI API. Documents are
- * containers for {@link Element elements}. Documents contain mainly two types
- * of elements; {@link Section sections} and {@link Property properties}, and
- * provides methods to add, get and remove them. Elements are stored in an
- * array, and the index of each element corresponds to its position in an
- * INI-file document; line 1 would be the element at index {@code 0}, line 2 at
- * index {@code 1}, and so on.</p>
- *
- * <p><b>Note that this implementation is not synchronized.</b> If multiple
- * threads access a {@code Document} instance concurrently, and at least one of
- * the threads modifies the document structurally, it <i>must</i> be
- * synchronized externally. (A structural modification is any operation that
- * adds or deletes one or more elements)</p>
- *
- * <p id="global">All documents inherently contain the <i>global section</i>,
- * which is a pseudo-section that does not exist within the document itself,
- * but can be thought of as a global scope to access elements at the very
- * beginning of a document (which are not enclosed in a section). The name of
- * the <i>global section</i> is equal to {@code null}.</p>
-=======
  * A collection of {@link Element elements} with {@code add}, {@code get},
  * {@code contains} and {@code remove} methods provided for {@link Section} and
  * {@link Property} elements.
@@ -64,7 +43,6 @@
  * <b>This implementation is not synchronized.</b> Access to a document should
  * be synchronized externally if multiple threads use it concurrently and at
  * least one of them modifies it.
->>>>>>> 19d643c4
  *
  * @author Adam Martinu
  * @since 1.0
@@ -76,18 +54,10 @@
     private static final long serialVersionUID = 0L;
 
     /**
-<<<<<<< HEAD
-     * A list of all {@link Element elements} in this document. The order of
-     * the elements defines how they are logically related to each other. For
-     * example, a {@link Property property}  at index {@code i} belongs to the
-     * {@link Section section}  at the highest index {@code k} for which
-     * {@code k &lt i} is {@code true}.
-=======
      * A list of all elements in this document. The order of the elements in
      * this list defines how they are logically related to each other. For 
      * example, a property at index {@code i} belongs to the section at the 
      * highest index {@code k} for which {@code k &lt i} is {@code true}.
->>>>>>> 19d643c4
      */
     @NotNull
     protected final ArrayList<Element> list;
@@ -111,7 +81,7 @@
     }
 
     /**
-     * Creates a new document with the specified {@link Element elements}.
+     * Creates a new document with the specified elements.
      *
      * @param elements A collection of elements to add to this document
      * @throws NullPointerException if {@code elements} is {@code null} or
@@ -235,13 +205,8 @@
     }
 
     /**
-<<<<<<< HEAD
-     * Adds the specified {@link Element element} to the end of this document.
-     * if {@code element} is {@code null} this method does nothing.
-=======
      * Appends {@code element} to the end of this document. This method does
      * nothing if {@code element} is {@code null}.
->>>>>>> 19d643c4
      *
      * @param element the element to add.
      */
@@ -250,17 +215,10 @@
     }
 
     /**
-<<<<<<< HEAD
-     * Inserts the {@code element} at the specified {@code index} in this
-     * document. Shifts any {@link Element element} currently at that position
-     * and any subsequent elements to the right (adds one to their indices). if
-     * {@code element} is {@code null} this method does nothing.
-=======
      * Inserts {@code element} at the specified {@code index} in this document.
      * Shifts the element currently at that position (if any) and any
      * subsequent elements to the right (adds one to their indices). This 
      * method does nothing if {@code element} is {@code null}.
->>>>>>> 19d643c4
      *
      * @param index   index at which {@code element} is to be inserted
      * @param element the element to insert
@@ -435,18 +393,10 @@
     }
 
     /**
-<<<<<<< HEAD
-     * Adds {@code property} to the
-     * <a href="#global"><i>global section</i></a>. If the global section
-     * already contains a {@link Property property} with a matching property
-     * key, then it is replaced and the original property is returned.
-     * Otherwise {@code null} is returned.
-=======
      * Adds {@code property} to the global section. If the global section
      * already contains a {@link Property} that matches {@code property.key},
      * then it is replaced and the original property is returned. Otherwise
      * {@code null} is returned.
->>>>>>> 19d643c4
      *
      * @param property the property to add.
      * @return the property that was replaced, or {@code null}
@@ -459,18 +409,10 @@
     }
 
     /**
-<<<<<<< HEAD
-     * Adds {@code property} to the specified {@code section}, or {@code null}
-     * to add it to the <a href="#global"><i>global section</i></a>. If the
-     * section already contains a {@link Property property} with a matching
-     * property key, then it is replaced and the original property is returned.
-     * Otherwise {@code null} is returned.
-=======
      * Adds {@code property} to the specified section. If the section already
      * contains a {@link Property} that matches {@code property.key}, then it
      * is replaced and the original property is returned. Otherwise
      * {@code null} is returned.
->>>>>>> 19d643c4
      *
      * @param section  name of the section to add {@code property} to, can be
      *                 {@code null}
@@ -503,17 +445,6 @@
     }
 
     /**
-<<<<<<< HEAD
-     * Adds a new {@link Section section} with the specified name to this
-     * document if it is not already present and returns its index.
-     *
-     * @param section the name of the section to add.
-     * @return the index of the section in this document.
-     * @throws NullPointerException if {@code section} is {@code null}.
-     */
-    public int addSection(@NotNull final String section) throws NullPointerException {
-        int index = getSectionIndex(Objects.requireNonNull(section, "section is null"));
-=======
      * Appends a new {@link Section} with the specified name to this document 
      * if it is not already present and returns its index (position).
      *
@@ -523,7 +454,6 @@
     @Range(from = 0, to = Integer.MAX_VALUE)
     public int addSection(@NotNull final String section) {
         int index = getSectionIndex(section);
->>>>>>> 19d643c4
         if (index == -1)
             list.add(index = list.size(), new Section(section));
         return index;
@@ -557,7 +487,7 @@
     }
 
     /**
-     * Removes all {@link Element elements} from this document
+     * Removes all elements from this document
      */
     public void clear() {
         list.clear();
@@ -565,12 +495,7 @@
 
     /**
      * Creates and returns a deep copy of this document. Whether the copied
-<<<<<<< HEAD
-     * {@link Element elements} themselves are deep or shallow copies is not
-     * specified.
-=======
      * elements themselves are deep or shallow copies is unspecified.
->>>>>>> 19d643c4
      *
      * @return a copy of this document
      * @throws CloneNotSupportedException if one of the elements in this
@@ -589,15 +514,8 @@
     }
 
     /**
-<<<<<<< HEAD
-     * Returns {@code true} if this document contains any
-     * {@link Property property} in the
-     * <a href="#global"><i>global section</i></a> that matches the specified
-     * {@code key}.
-=======
      * Returns {@code true} if this document contains any property in the
      * global section that matches {@code key}.
->>>>>>> 19d643c4
      *
      * @param key the property key to match against
      * @return {@code true} if a property was found, otherwise {@code false}
@@ -610,17 +528,6 @@
     }
 
     /**
-<<<<<<< HEAD
-     * Returns {@code true} if this document contains any
-     * {@link Property property} in the specified {@code section}, or
-     * {@code null} for the <a href="#global"><i>global section</i></a>, that
-     * matches the specified {@code key}.
-     *
-     * @param section name of the section to search in, or {@code null}.
-     * @param key     the property key to match against.
-     * @return {@code true} if a property was found, otherwise {@code false}.
-     * @throws NullPointerException if {@code key} is {@code null}.
-=======
      * Returns {@code true} if this document contains any property in the
      * specified section that matches {@code key}.
      *
@@ -629,7 +536,6 @@
      * @param key     the property key to match against
      * @return {@code true} if a property was found, otherwise {@code false}
      * @throws NullPointerException if {@code key} is {@code null}
->>>>>>> 19d643c4
      * @see Property#matches(String)
      */
     @Contract(pure = true)
@@ -638,15 +544,8 @@
     }
 
     /**
-<<<<<<< HEAD
-     * Returns {@code true} if this document contains any
-     * {@link Property property} in the
-     * <a href="#global"><i>global section</i></a>, that matches the specified
-     * {@code key} and {@code valueType}.
-=======
      * Returns {@code true} if this document contains any property in the
      * global section, that matches {@code key} and {@code valueType}.
->>>>>>> 19d643c4
      *
      * @param key       the property key to match against
      * @param valueType the property value type, can be {@code null}
@@ -660,18 +559,6 @@
     }
 
     /**
-<<<<<<< HEAD
-     * Returns {@code true} if this document contains any
-     * {@link Property property} in the specified {@code section}, or
-     * {@code null} for the <a href="#global"><i>global section</i></a>, that
-     * matches the specified {@code key} and {@code valueType}.
-     *
-     * @param section   name of the section to search in, or {@code null}.
-     * @param key       the property key to match against.
-     * @param valueType the property value type, or {@code null}.
-     * @return {@code true} if a property was found, otherwise {@code false}.
-     * @throws NullPointerException if {@code key} is {@code null}.
-=======
      * Returns {@code true} if this document contains any property in the
      * specified section that matches {@code key} and {@code valueType}.
      *
@@ -681,7 +568,6 @@
      * @param valueType the property value type, can be {@code null}
      * @return {@code true} if a property was found, otherwise {@code false}
      * @throws NullPointerException if {@code key} is {@code null}
->>>>>>> 19d643c4
      * @see Property#matches(String, Class)
      */
     @Contract(pure = true)
@@ -691,14 +577,9 @@
     }
 
     /**
-<<<<<<< HEAD
-     * Returns and unmodifiable list of all the {@link Element elements} in
-     * this document.
-=======
      * Returns an unmodifiable view of all elements in this document.
      *
      * @see Collections#unmodifiableList(List)
->>>>>>> 19d643c4
      */
     @Contract(value = "-> new", pure = true)
     @NotNull
@@ -708,20 +589,13 @@
 
     /**
      * Compares the specified object with this document for equality. Returns
-     * {@code true} if {@code obj} is also a document and all
-     * {@link Element elements} in both documents are equal, otherwise
-     * {@code false}.
-     *
-<<<<<<< HEAD
-     * @param obj the object to be compared for equality with this document.
-     * @return true if the specified object is equal to this document,
-     * otherwise {@code false}.
-=======
+     * {@code true} if {@code obj} is also a document and all elements in both
+     * documents are equal, otherwise {@code false}.
+     *
      * @param obj the object to be compared for equality with this document
      * @return {@code true} if the specified object is equal to this document,
      * otherwise {@code false}
      * @see ArrayList#equals(Object) 
->>>>>>> 19d643c4
      */
     @Contract(value = "null -> false", pure = true)
     @Override
@@ -735,21 +609,12 @@
     }
 
     /**
-<<<<<<< HEAD
-     * Performs the given {@code action} for each {@link Element element} in
-     * this document until all elements have been processed or the action
-     * throws an exception. Actions are performed in the order of iteration,
-     * from index {@code 0} to {@code size() - 1}. Exceptions thrown by the
-     * action are relayed to the caller. The behavior of this method is
-     * unspecified if the action performs structural changes to this document.
-=======
      * Performs the specified action for each element in this document until
      * all elements have been processed or the action throws an exception.
      * Actions are performed in the order of iteration, from index {@code 0} to
      * {@code size() - 1}. Exceptions thrown by the action are relayed to the
      * caller. The behavior of this method is unspecified if the action
      * modifies this document.
->>>>>>> 19d643c4
      *
      * @param action the action to perform on each element
      * @throws NullPointerException if {@code action} is {@code null}
@@ -980,41 +845,6 @@
         return getValue(section, key, Character.class, def);
     }
 
-    // TODO javadoc
-    @Contract(pure = true)
-    @Nullable
-    public List<Comment> getComments(@NotNull final String section) throws NullPointerException {
-        final int index = getSectionIndex(Objects.requireNonNull(section, "section is null"));
-        if (index == -1)
-            return null;
-        final LinkedList<Comment> list = new LinkedList<>();
-        for (int i = index - 1; i >= 0; i--) {
-            if (elementList.get(i) instanceof Comment comment)
-                list.addFirst(comment);
-            else
-                break;
-        }
-        return list;
-    }
-
-    // TODO javadoc
-    @Contract(pure = true)
-    @Nullable
-    public List<Comment> getComments(@Nullable final String section, @NotNull final String key) throws
-            NullPointerException {
-        final int index = getPropertyIndex(section, key, null);
-        if (index == -1)
-            return null;
-        final LinkedList<Comment> list = new LinkedList<>();
-        for (int i = index - 1; i >= 0; i--) {
-            if (elementList.get(i) instanceof Comment comment)
-                list.addFirst(comment);
-            else
-                break;
-        }
-        return list;
-    }
-
     /**
      * Returns the value of a {@link DoubleProperty} in the global section that
      * matches {@code key} and {@code Double}, or {@code null} if no property
@@ -1087,8 +917,7 @@
     }
 
     /**
-     * Returns the {@link Element element}  at the specified index in this
-     * document.
+     * Returns the element at the specified index in this document.
      *
      * @throws IndexOutOfBoundsException if {@code index} is out of bounds
      *                                   {@code (index < 0 || index >= size())}
@@ -1381,51 +1210,22 @@
     }
 
     /**
-<<<<<<< HEAD
-     * Returns an array of all {@link Property properties} in the specified
-     * {@code section}, or {@code null} for the
-     * <a href="#global"><i>global section</i></a>, or {@code null} if no
-     * ection was found.
-=======
      * Returns an array of all properties in the specified section, or
      * {@code null} if no section was found.
->>>>>>> 19d643c4
      *
      * @param section the name of the section to match against, can be
      * {@code null}
      * @return An array of all properties in the section, or {@code null}
      * @see Section#matches(String)
      */
-<<<<<<< HEAD
-    @Contract(value = "_ -> new", pure = true)
-=======
     @Contract(value = "null -> !null", pure = true)
->>>>>>> 19d643c4
-    @Nullable
-    public List<Property<?>> getProperties(@Nullable final String section) {
-        final int index = getElementsIndex(section);
-        if (index == -1)
-            return null;
-        final ArrayList<Property<?>> subList = new ArrayList<>(elements().size() - index);
-        Element e;
-        for (int i = index; i < elements().size(); i++) {
-            e = elementList.get(i);
-            if (e instanceof Section)
-                break;
-            else if (e instanceof Property p)
-                subList.add(p);
-        }
-        return subList;
-    }
-
-    /**
-<<<<<<< HEAD
-     * Returns an array of all {@link Property properties} in the specified
-     * {@code section}, or {@code null} for the
-     * <a href="#global"><i>global section</i></a>, that matches the specified
-=======
+    @Nullable
+    public Property<?>[] getProperties(@Nullable final String section) {
+        return getProperties(section, null);
+    }
+
+    /**
      * Returns an array of all properties in the specified section that matches
->>>>>>> 19d643c4
      * {@code valueType}, or {@code null} if no section was found.
      *
      * @param section   the name of the section to match against, can be
@@ -1437,10 +1237,10 @@
      * @see Property#matches(Class)
      * @see Section#matches(String)
      */
-    @SuppressWarnings("unchecked")
-    @Contract(value = "_, _ -> new", pure = true)
-    @Nullable
-    public <V> List<Property<V>> getProperties(@Nullable final String section, @Nullable Class<V> valueType) {
+    @SuppressWarnings({"unchecked", "ConstantConditions"})
+    @Contract(value = "null, _ -> !null", pure = true)
+    @Nullable
+    public <V> Property<V>[] getProperties(@Nullable final String section, @Nullable Class<V> valueType) {
         final int index = getElementsIndex(section);
         if (index == -1)
             return null;
@@ -1453,18 +1253,12 @@
             else if (e instanceof Property p && p.matches(valueType))
                 subList.add((Property<V>) p);
         }
-        return subList;
-    }
-
-    /**
-<<<<<<< HEAD
-     * Returns the {@link Property property} in the
-     * <a href="#global"><i>global section</i></a> that matches the specified
-     * {@code key}, or {@code null} if no such property was found.
-=======
+        return (Property<V>[]) subList.toArray();
+    }
+
+    /**
      * Returns the property in the global section that matches the {@code key},
      * or {@code null} if no property was found.
->>>>>>> 19d643c4
      *
      * @param key the property key to match against
      * @return the property that was found, or {@code null}
@@ -1478,15 +1272,8 @@
     }
 
     /**
-<<<<<<< HEAD
-     * Returns the {@link Property property} in the specified {@code section},
-     * or {@code null} for the <a href="#global"><i>global section</i></a>,
-     * that matches the specified {@code key}, or {@code null} if no such
-     * property was found.
-=======
      * Returns the property in the specified section that matches the specified
      * {@code key}, or {@code null} if no property was found.
->>>>>>> 19d643c4
      *
      * @param section the name of the section to search in, can be
      * {@code null}
@@ -1502,15 +1289,8 @@
     }
 
     /**
-<<<<<<< HEAD
-     * Returns the {@link Property property} in the
-     * <a href="#global"><i>global section</i></a> that matches the specified
-     * {@code key} and {@code valueType}, or {@code null} if no such property
-     * was found.
-=======
      * Returns the property in the global section that matches {@code key} and
      * {@code valueType}, or {@code null} if no property was found.
->>>>>>> 19d643c4
      *
      * @param key       the property key to match against
      * @param valueType the property value type to match against, can be
@@ -1527,15 +1307,8 @@
     }
 
     /**
-<<<<<<< HEAD
-     * Returns the {@link Property property} in the specified {@code section},
-     * or {@code null} for the <a href="#global"><i>global section</i></a>,
-     * that matches the specified {@code key} and {@code valueType}, or
-     * {@code null} if no such property was found.
-=======
      * Returns the property in the specified section that matches {@code key}
      * and {@code valueType}, or {@code null} if no property was found.
->>>>>>> 19d643c4
      *
      * @param section   the name of the section to search in, can be
      * {@code null}
@@ -1561,41 +1334,8 @@
     }
 
     /**
-<<<<<<< HEAD
-     * Returns the number of {@link Property properties} in the
-     * {@link Section section} in this document that matches the specified
-     * section name, or {@code null} for  the
-     * <a href="#global"><i>global section</i></a>. If no section was found
-     * then {@code -1} is returned.
-     *
-     * @param section the name of the section to match against.
-     * @return the number of properties, or {@code -1}.
-     */
-    @Contract(pure = true)
-    @Range(from = -1, to = Integer.MAX_VALUE)
-    public int getPropertyCount(@Nullable final String section) {
-        final int index = getElementsIndex(section);
-        if (index == -1)
-            return -1;
-        int count = 0;
-        Element e;
-        for (int i = index; i < elementList.size(); i++) {
-            e = elementList.get(i);
-            if (e instanceof Property)
-                count++;
-            else if (e instanceof Section)
-                break;
-        }
-        return count;
-    }
-
-    /**
-     * Returns the {@link Section section} in this document that matches the
-     * specified section name, or {@code null} if no such section was found.
-=======
      * Returns the section in this document that matches {@code section}, or
      * {@code null} if no section was found.
->>>>>>> 19d643c4
      *
      * @param section the name of the section to match against, can be
      * {@code null}
@@ -1605,14 +1345,9 @@
      */
     @Contract(pure = true)
     @Nullable
-<<<<<<< HEAD
-    public Section getSection(@NotNull final String section) throws NullPointerException {
-        final int index = getSectionIndex(Objects.requireNonNull(section, "section is null"));
-=======
     public Section getSection(@NotNull final String section) {
         Objects.requireNonNull(section, "section is null");
         final int index = getSectionIndex(section);
->>>>>>> 19d643c4
         if (index != -1)
             return (Section) list.get(index);
         else
@@ -1620,46 +1355,9 @@
     }
 
     /**
-<<<<<<< HEAD
-     * Returns the number of {@link Section sections} in this document.
-     */
-    @Contract(pure = true)
-    @Range(from = 0, to = Integer.MAX_VALUE)
-    public int getSectionCount() {
-        int count = 0;
-        Element e;
-        for (int i = 0; i < elementList.size(); i++) {
-            e = elementList.get(i);
-            if (e instanceof Section)
-                count++;
-        }
-        return count;
-    }
-
-    /**
-     * Returns a list of {@link Section sections} in this document.
-     */
-    @Contract(value = "-> new", pure = true)
-    @NotNull
-    public List<Section> getSections() {
-        final ArrayList<Section> list = new ArrayList<>();
-        Element e;
-        for (int i = 0; i < elementList.size(); i++) {
-            e = elementList.get(i);
-            if (e instanceof Section s)
-                list.add(s);
-        }
-        return list;
-    }
-
-    /**
-     * Delegate method to get the value of a {@link StringProperty} in the
-     * <a href="#global"><i>global section</i></a>.
-=======
      * Returns the value of a {@link StringProperty} in the global section that
      * matches {@code key} and {@code String}, or {@code null} if no property
      * was found.
->>>>>>> 19d643c4
      *
      * @param key the property key to match against
      * @return the value of the found property, or {@code null}
@@ -1710,14 +1408,8 @@
     }
 
     /**
-<<<<<<< HEAD
-     * Returns the value of the {@link Property property} in the
-     * <a href="#global"><i>global section</i></a> that matches the specified
-     * {@code key}, or {@code def} if no such property was found.
-=======
      * Returns the value of the property in the global section that matches
      * {@code key}, or {@code def} if no property was found.
->>>>>>> 19d643c4
      *
      * @param key the property key to match against
      * @param def the default value to return if no property was found
@@ -1733,15 +1425,8 @@
     }
 
     /**
-<<<<<<< HEAD
-     * Returns the value of the {@link Property property} in the specified
-     * {@code section}, or {@code null} for the
-     * <a href="#global"><i>global section</i></a>, that matches the specified
-     * {@code key}, or {@code def} if no such property was found.
-=======
      * Returns the value of the property in the specified section that matches
      * {@code key}, or {@code def} if no property was found.
->>>>>>> 19d643c4
      *
      * @param section the name of the section to search in, can be
      * {@code null}
@@ -1758,16 +1443,9 @@
     }
 
     /**
-<<<<<<< HEAD
-     * Returns the value of the {@link Property property} in the
-     * <a href="#global"><i>global section</i></a> that matches the specified
-     * {@code key} and {@code valueType}, or {@code def} if no such property
-     * was found.
-=======
      * Returns the value of the property in the global section that matches
      * {@code key} and {@code valueType}, or {@code def} if no property was
      * found.
->>>>>>> 19d643c4
      *
      * @param key       the property key to match against
      * @param valueType the property value type to match against, or
@@ -1784,17 +1462,9 @@
     }
 
     /**
-<<<<<<< HEAD
-     * Returns the value of the {@link Property property} in the specified
-     * {@code section}, or {@code null} for the
-     * <a href="#global"><i>global section</i></a>, that matches the specified
-     * {@code key} and {@code valueType}, or {@code def} if no such property
-     * was found.
-=======
      * Returns the value of the property in the specified section that matches
      * {@code key} and {@code valueType}, or {@code def} if no property was
      * found.
->>>>>>> 19d643c4
      *
      * @param section   the name of the section to search in, can be
      * {@code null}
@@ -1828,15 +1498,10 @@
     }
 
     /**
-<<<<<<< HEAD
-     * Returns an iterator over the {@link Element elements} in this document
-     * in proper sequence. The returned iterator is fail-fast.
-=======
      * Returns an iterator over the elements in this document in proper
      * sequence. The returned iterator is fail-fast.
      *
      * @return an iterator over the elements in this document
->>>>>>> 19d643c4
      */
     @Contract(value = "-> new", pure = true)
     @NotNull
@@ -1855,13 +1520,7 @@
     }
 
     /**
-<<<<<<< HEAD
-     * Removes all {@link Property properties} from the specified
-     * {@code section}, or {@code null} for the
-     * <a href="#global"><i>global section</i></a>.
-=======
      * Removes all properties from the specified section.
->>>>>>> 19d643c4
      *
      * @param section the name of the section, can be {@code null}
      */
@@ -1872,15 +1531,8 @@
     }
 
     /**
-<<<<<<< HEAD
-     * Removes any {@link Property property} from the specified
-     * {@code section}, or {@code null} for the
-     * <a href="#global"><i>global section</i></a>, that matches the given
-     * {@code key}.
-=======
      * Removes a property and its comments, if any, from the specified section
      * that matches {@code key}.
->>>>>>> 19d643c4
      *
      * @param section the name of the section, can be {@code null}
      * @param key     the property key to match against
@@ -1911,13 +1563,7 @@
     }
 
     /**
-<<<<<<< HEAD
-     * Removes the specified {@code section} and its
-     * {@link Property properties}, or {@code null} for the
-     * <a href="#global"><i>global section</i></a>.
-=======
      * Removes the specified section, its comments (if any) and its properties.
->>>>>>> 19d643c4
      *
      * @param section the name of the section, can be {@code null}
      * @see Section#matches(String)
@@ -1934,7 +1580,7 @@
     }
 
     /**
-     * Returns the number of {@link Element elements} in this document.
+     * Returns the number of elements in this document.
      */
     @Contract(pure = true)
     public int size() {
@@ -1942,13 +1588,8 @@
     }
 
     /**
-<<<<<<< HEAD
-     * Returns a <em>late-binding</em> and <em>fail-fast</em> Spliterator over
-     * the {@link Element elements} in this document. The Spliterator reports
-=======
      * Returns a <i>late-binding</i> and <i>fail-fast</i> spliterator over the
      * elements in this document. The spliterator reports
->>>>>>> 19d643c4
      * {@link Spliterator#SIZED}, {@link Spliterator#SUBSIZED} and
      * {@link Spliterator#ORDERED}.
      *
@@ -1971,14 +1612,8 @@
     }
 
     /**
-<<<<<<< HEAD
-     * Helper method to return the index of the specified {@code section}'s
-     * {@link Element elements}, or {@code null} for the
-     * <a href="#global"><i>global section</i></a>.
-=======
      * Returns the starting index of the specified section's elements, or
      * {@code -1} if no section was found.
->>>>>>> 19d643c4
      *
      * @param section the name of the section, can be {@code null}
      * @return the starting index, or {@code -1}
@@ -1996,17 +1631,9 @@
     }
 
     /**
-<<<<<<< HEAD
-     * Helper method to return the index of any {@link Property property}
-     * matching the specified {@code key} and {@code valueType} in the
-     * specified {@code section}, or null for the
-     * <a href="#global"><i>global section</i></a>. If no matching property was
-     * found, then {@code -1} is returned.
-=======
      * Returns the index of the property that matches {@code key} and
      * {@code valueType} in the specified section, or {@code -1} if no property
      * was found.
->>>>>>> 19d643c4
      *
      * @param section   the name of the section, can be {@code null}
      * @param key       the property key to match against
@@ -2061,27 +1688,15 @@
     }
 
     /**
-<<<<<<< HEAD
-     * Helper method to remove {@link Comment comments} beginning at the
-     * specified {@code index}. The method will iterate the document in
-     * decreasing order until the document is exhausted or an
-     * {@link Element element} is reached that is not a comment.
-=======
      * Iterates the elements of this document, starting at the specified index,
      * and removes all comments in decreasing order until an element is reached
      * that is not a comment or this document has been exhausted.
->>>>>>> 19d643c4
      *
      * @param index the starting index, inclusive
      * @throws IndexOutOfBoundsException if {@code index >= size()} is
      * {@code true}
      */
-<<<<<<< HEAD
-    protected void removeComments(@Range(from = 0, to = Integer.MAX_VALUE) final int index) throws
-            IndexOutOfBoundsException {
-=======
     protected void removeComments(final int index) {
->>>>>>> 19d643c4
         for (int i = index; i >= 0; i--)
             if (list.get(i) instanceof Comment)
                 list.remove(i);
@@ -2090,15 +1705,9 @@
     }
 
     /**
-<<<<<<< HEAD
-     * Helper method to remove all {@link Property properties} in the document,
-     * beginning at the specified {@code index}, until the document is
-     * exhausted or a {@link Section section} is reached.
-=======
      * Removes all properties (and their comments, if any) from this document,
      * starting at the specified index, until a section is reached or this
      * document is exhausted.
->>>>>>> 19d643c4
      *
      * @param index the starting index, inclusive
      * @throws IndexOutOfBoundsException if {@code index < 0} is {@code true}
