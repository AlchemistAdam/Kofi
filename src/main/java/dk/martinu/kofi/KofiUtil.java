/*
 * Copyright (c) 2021, Adam Martinu. All rights reserved. Altering or
 * removing copyright notices or this file header is not allowed.
 *
 * Licensed under the Apache License, Version 2.0 (the "License");  you may not
 * use this file except in compliance with the License. You may obtain a copy
 * of the License at
 *
 *     http://www.apache.org/licenses/LICENSE-2.0
 *
 * Unless required by applicable law or agreed to in writing, software
 * distributed under the License is distributed on an "AS IS" BASIS,  WITHOUT
 * WARRANTIES OR CONDITIONS OF ANY KIND, either express or implied. See the
 * License for the specific language governing permissions and limitations
 * under the License.
 */

package dk.martinu.kofi;

import org.jetbrains.annotations.Contract;
import org.jetbrains.annotations.NotNull;

import java.util.Objects;

/**
 * Contains static utility methods used the KOFI API.
 *
 * @author Adam Martinu
 * @since 1.0
 */
public class KofiUtil {

    /**
     * An array of precomputed strings for escaping characters in the range
     * [0x00;0x1F] as a six-character escape sequence, or a two-character
     * escape sequence if the character is one of the following:
     * <ul>
     *    <li>{@code \0 U+0000} NULL</li>
     *    <li>{@code \b U+0008} BACKSPACE</li>
     *    <li>{@code \t U+0009} HORIZONTAL TAB</li>
     *    <li>{@code \n U+000A} LINE FEED</li>
     *    <li>{@code \f U+000C} FORM FEED</li>
     *    <li>{@code \r U+000D} CARRIAGE RETURN</li>
     * </ul>
     */
    private static final String[] ESCAPED_CHARS_00_1F = {
            "\\0", "\\u0001", "\\u0002",
            "\\u0003", "\\u0004", "\\u0005",
            "\\u0006", "\\u0007", "\\b",
            "\\t", "\\n", "\\u000B",
            "\\f", "\\r", "\\u000E",
            "\\u000F", "\\u0010", "\\u0011",
            "\\u0012", "\\u0013", "\\u0014",
            "\\u0015", "\\u0016", "\\u0017",
            "\\u0018", "\\u0019", "\\u001A",
            "\\u001B", "\\u001C", "\\u001D",
            "\\u001E", "\\u001F"
    };

    /**
     * Returns an escape sequence for the specified control character as a
     * six-character escape sequence, or a two-character  escape sequence if
     * {@code c} is one of the following:
     * <ul>
     *    <li>{@code \0 U+0000} NULL</li>
     *    <li>{@code \b U+0008} BACKSPACE</li>
     *    <li>{@code \t U+0009} HORIZONTAL TAB</li>
     *    <li>{@code \n U+000A} LINE FEED</li>
     *    <li>{@code \f U+000C} FORM FEED</li>
     *    <li>{@code \r U+000D} CARRIAGE RETURN</li>
     * </ul>
     *
     * @param c the control character to escape
     * @return an escape sequence of {@code c}
     * @throws ArrayIndexOutOfBoundsException if {@code c} is not a character
     * in the range 0-1F, inclusive.
     */
    @Contract(pure = true)
    @NotNull
    public static String escape_00_1F(final char c) {
        return ESCAPED_CHARS_00_1F[c];
    }

    // TODO test surrogate characters
    /**
     * Returns an escaped version of {@code string}. Characters in the range
     * [0x00;0x1F] are escaped as a six-character escape sequence, or a
     * two-character escape sequence if the character is one of the following:
     * <ul>
     *    <li>{@code \0 U+0000} Null</li>
     *    <li>{@code \b U+0008} Backspace</li>
     *    <li>{@code \t U+0009} Horizontal Tabulation</li>
     *    <li>{@code \n U+000A} Line Feed</li>
     *    <li>{@code \f U+000C} Form Feed</li>
     *    <li>{@code \r U+000D} Carriage Return</li>
     * </ul>
     * {@code \ U+005C} Reverse Solidus characters are also escaped as a
     * two-character escape sequence. If no characters were escaped then
     * {@code string} is returned.
     *
     * @param string the string to escape
     * @return an escaped version of {@code string}
     * @throws NullPointerException if {@code string} is null
     * @see #escape(String, char...)
     */
    @Contract(pure = true)
    @NotNull
    public static String escape(@NotNull final String string) {
        final char[] chars = string.toCharArray();
        final StringBuilder sb = new StringBuilder(chars.length);
            for (char c : chars)
                if (c < 0x20)
                    sb.append(ESCAPED_CHARS_00_1F[c]);
                else if (c == '\\')
                    sb.append("\\\\");
                else
                    sb.append(c);
        return chars.length == sb.length() ? string : sb.toString();
    }

    /**
     * Returns an escaped version of {@code string}. Characters in the range
     * [0x00;0x1F] are escaped as a six-character escape sequence, or a
     * two-character escape sequence if the character is one of the following:
     * <ul>
     *    <li>{@code \0 U+0000} Null</li>
     *    <li>{@code \b U+0008} Backspace</li>
     *    <li>{@code \t U+0009} Horizontal Tabulation</li>
     *    <li>{@code \n U+000A} Line Feed</li>
     *    <li>{@code \f U+000C} Form Feed</li>
     *    <li>{@code \r U+000D} Carriage Return</li>
     * </ul>
     * {@code \ U+005C} Reverse Solidus and {@code other} characters are also
     * escaped as two-character escape sequences. If no characters were escaped
     * then {@code string} is returned.
     *
     * @param string the string to escape
     * @param other other characters to escape
     * @return an escaped version of {@code string}
     * @throws NullPointerException if {@code string} is {@code null}, or if
     * {@code other} is {@code null} and {@code string} contains a character
     * that is not escaped by default
     * @see #escape(String)
     */
    @Contract(pure = true)
    @NotNull
    public static String escape(@NotNull final String string, final char... other) {
        final char[] chars = string.toCharArray();
        final StringBuilder sb = new StringBuilder(chars.length);
        outer:
        for (char c0 : chars) {
            if (c0 < 0x20)
                sb.append(ESCAPED_CHARS_00_1F[c0]);
            else if (c0 == '\\')
                sb.append("\\\\");
            else
                for (char c1 : other)
                    if (c0 == c1) {
                        sb.append('\\').append(c0);
                        continue outer;
                    }
            sb.append(c0);
        }
        return string.length() == sb.length() ? string : sb.toString();
    }


    /**
     * Returns {@code true} if the specified character {@code c} is a decimal
     * digit, otherwise {@code false} is returned.
     *
     * @param c the character to be tested
     * @return {@code true} if {@code c} is a decimal digit, otherwise
     * {@code false}
     */
    @Contract(pure = true)
    public static boolean isDigit(final char c) {
        return c >= '0' && c <= '9';
    }

    /**
     * Returns {@code true} if the specified character {@code c} is a
     * hexadecimal digit, otherwise {@code false} is returned.
     *
     * @param c the character to be tested
     * @return {@code true} if {@code c} is a hexadecimal digit, otherwise
     * {@code false}
     */
    @Contract(pure = true)
    public static boolean isHexDigit(final char c) {
        if (isDigit(c))
            return true;
        else if (c >= 'A' && c <= 'F')
            return true;
        else
            return c >= 'a' && c <= 'f';
    }

    /**
<<<<<<< HEAD
     * Returns a new string with the specified {@code char[]} {@code chars} as
     * its source. This method assumes that {@code chars} represents a valid
     * KOFI string value. The behaviour of passing in an invalid representation
     * of a KOFI string value is undefined.
     *
     * @throws NullPointerException if {@code chars} is {@code null}.
     */
    @Contract(value = "null, _, _ -> fail; _, _, _ -> new", pure = true)
    public static String unescapeString(final char[] chars, final int start, final int end) throws
            NullPointerException {
        Objects.requireNonNull(chars, "chars array is null");
=======
     * Returns {@code true} if the specified character is whitespace, otherwise
     * {@code false} is returned. The following characters are whitespace:
     * <ul>
     *    <li>{@code ' ' U+0020} Space</li>
     *    <li>{@code \n U+0008} Line Feed</li>
     *    <li>{@code \r U+000A} Carriage Return</li>
     *    <li>{@code \t U+0009} Horizontal Tabulation</li>
     * </ul>
     *
     * @param c the character to be tested
     * @return {@code true} if {@code c} is whitespace, otherwise {@code false}
     */
    public static boolean isWhitespace(final char c) {
        if (c > ' ')
            return false;
        else
            return c == ' ' || c == '\n' || c == '\r' || c == '\t';
    }

    /**
     * Returns an unescaped version of the specified characters, omitting the
     * first and last character in {@code chars}.
     *
     * @param chars the characters to create an unescaped string from
     * @param start the offset into {@code chars}
     * @param end the l
     * @return an unescaped string
     */
    // TODO needs general testing - also surrogate characters
    // TODO javadoc - indices inclusive?
    @Contract(value = "null, _, _ -> fail", pure = true)
    @NotNull
    public static String unescape(final char[] chars, final int start, final int end) {
>>>>>>> 19d643c4
        final StringBuilder sb = new StringBuilder(end - start - 2);
        for (int i = start + 1; i < end - 1; ) {
            if (chars[i] == '\\') {
                final int len = end - 1 - i;
                if (len < 2) {
                    KofiLog.warning("empty escape sequence");
                    sb.append(chars[i++]);
                }
                // six-character escape sequence
                else if (chars[i + 1] == 'u') {
                    if (len >= 6) {
                        if (isHexDigit(chars[i + 2])
                                && isHexDigit(chars[i + 3])
                                && isHexDigit(chars[i + 4])
                                && isHexDigit(chars[i + 5])) {
                            // get int value of 4-digit hex and cast it to char
                            sb.append((char) Integer.valueOf(
                                    String.copyValueOf(chars, i + 2, 4), 16).intValue());
                        }
                        else {
                            final String esc = String.copyValueOf(chars, i, 6);
                            KofiLog.warning("unknown six-character escape sequence {" + esc + "}");
                            sb.append(esc);
                        }
                        i += 6;
                    }
                    else {
                        final String esc = String.copyValueOf(chars, i, len);
                        KofiLog.warning("incomplete six-character escape sequence {" + esc + "}");
                        sb.append(esc);
                        i += len;
                    }
                }
                // two-character escape sequence
                else {
                    final char c = chars[i + 1];
                    if (c == '\\' || c == '"' || c == '/')
                        sb.append(c);
                    else if (c == 'b')
                        sb.append('\b');
                    else if (c == 't')
                        sb.append('\t');
                    else if (c == 'n')
                        sb.append('\n');
                    else if (c == 'f')
                        sb.append('\f');
                    else if (c == 'r')
                        sb.append('\r');
                        // unknown escape sequence
                    else {
                        KofiLog.warning("unknown two-character escape sequence {" + chars[i] + chars[i + 1] + "}");
                        sb.append(chars[i]);
                        sb.append(chars[i + 1]);
                    }
                    i += 2;
                }
            }
            else
                sb.append(chars[i++]);
        }
        return sb.toString();
    }
}<|MERGE_RESOLUTION|>--- conflicted
+++ resolved
@@ -19,8 +19,6 @@
 
 import org.jetbrains.annotations.Contract;
 import org.jetbrains.annotations.NotNull;
-
-import java.util.Objects;
 
 /**
  * Contains static utility methods used the KOFI API.
@@ -197,19 +195,6 @@
     }
 
     /**
-<<<<<<< HEAD
-     * Returns a new string with the specified {@code char[]} {@code chars} as
-     * its source. This method assumes that {@code chars} represents a valid
-     * KOFI string value. The behaviour of passing in an invalid representation
-     * of a KOFI string value is undefined.
-     *
-     * @throws NullPointerException if {@code chars} is {@code null}.
-     */
-    @Contract(value = "null, _, _ -> fail; _, _, _ -> new", pure = true)
-    public static String unescapeString(final char[] chars, final int start, final int end) throws
-            NullPointerException {
-        Objects.requireNonNull(chars, "chars array is null");
-=======
      * Returns {@code true} if the specified character is whitespace, otherwise
      * {@code false} is returned. The following characters are whitespace:
      * <ul>
@@ -243,7 +228,6 @@
     @Contract(value = "null, _, _ -> fail", pure = true)
     @NotNull
     public static String unescape(final char[] chars, final int start, final int end) {
->>>>>>> 19d643c4
         final StringBuilder sb = new StringBuilder(end - start - 2);
         for (int i = start + 1; i < end - 1; ) {
             if (chars[i] == '\\') {
