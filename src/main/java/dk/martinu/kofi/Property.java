--- conflicted
+++ resolved
@@ -143,14 +143,7 @@
     public abstract Class<? super V> getValueClass();
 
     /**
-<<<<<<< HEAD
-     * Returns a {@code String} representation of this property's value. The
-     * returned string must be valid for file output in KOFI-file format. E.g.
-     * properties cannot span multiple lines, so the returned string must not
-     * contain any line breaks.
-=======
      * Returns a string representation of this property's value.
->>>>>>> 19d643c4
      */
     @Contract(pure = true)
     @NotNull
