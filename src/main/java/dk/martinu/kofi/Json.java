/*
 * Copyright (c) 2021, Adam Martinu. All rights reserved. Altering or
 * removing copyright notices or this file header is not allowed.
 *
 * Licensed under the Apache License, Version 2.0 (the "License");  you may not
 * use this file except in compliance with the License. You may obtain a copy
 * of the License at
 *
 *     http://www.apache.org/licenses/LICENSE-2.0
 *
 * Unless required by applicable law or agreed to in writing, software
 * distributed under the License is distributed on an "AS IS" BASIS,  WITHOUT
 * WARRANTIES OR CONDITIONS OF ANY KIND, either express or implied. See the
 * License for the specific language governing permissions and limitations
 * under the License.
 */

package dk.martinu.kofi;

import org.jetbrains.annotations.*;

/**
 * Abstract implementation of a JSON value, which can be represented as a
 * string with {@link #toJson()}. The string representation must conform to the
<<<<<<< HEAD
 * IETF RFC 8259 specification.</p>
 *
 * <p>See <a href="https://datatracker.ietf.org/doc/html/rfc8259"> RFC 8259</a>
 * for more details.</p>
=======
 * IETF RFC 8259 specification.
 * <p>
 * See <a href="https://datatracker.ietf.org/doc/html/rfc8259"> RFC 8259</a>
 * for more details.
>>>>>>> 19d643c4
 *
 * @author Adam Martinu
 * @since 1.0
 * @see JsonArray
 * @see JsonObject
 */
public abstract class Json {

    /**
<<<<<<< HEAD
     * <p>Array of precomputed strings for escaping characters in the range
     * [0x00;0x1F] as a six-character sequence, except for those characters
     * which are allowed to be escaped as a two-character sequence.</p>
     *
     * <p>See <a href="https://datatracker.ietf.org/doc/html/rfc8259#section-7">
     * RFC 8259, section 7</a> for more details.</p>
     */
    protected static final String[] ESCAPED_CHARS_00_1F = {
            "\\u0000", "\\u0001", "\\u0002",
            "\\u0003", "\\u0004", "\\u0005",
            "\\u0006", "\\u0007", "\\b",
            "\\t", "\\n", "\\u000B",
            "\\f", "\\r", "\\u000E",
            "\\u000F", "\\u0010", "\\u0011",
            "\\u0012", "\\u0013", "\\u0014",
            "\\u0015", "\\u0016", "\\u0017",
            "\\u0018", "\\u0019", "\\u001A",
            "\\u001B", "\\u001C", "\\u001D",
            "\\u001E", "\\u001F"
    };
    /**
     * Array of precomputed strings for escaping characters in the range
     * [0x7F;0x9F] as a six-character sequence.
     */
    protected static final String[] ESCAPED_CHARS_7F_9F = {
            "\\u007F", "\\u0080", "\\u0081",
            "\\u0082", "\\u0083", "\\u0084",
            "\\u0085", "\\u0086", "\\u0087",
            "\\u0088", "\\u0089", "\\u008A",
            "\\u008B", "\\u008C", "\\u008D",
            "\\u008E", "\\u008F", "\\u0090",
            "\\u0091", "\\u0092", "\\u0093",
            "\\u0094", "\\u0095", "\\u0096",
            "\\u0097", "\\u0098", "\\u0099",
            "\\u009A", "\\u009B", "\\u009C",
            "\\u009D", "\\u009E", "\\u009F"
    };

    /**
     * <p>Returns {@code true} if the specified character {@code c} is
     * whitespace as described in the IETF RFC 8259 specification, otherwise
     * {@code false} is returned.</p>
     *
     * <p>See <a href="https://datatracker.ietf.org/doc/html/rfc8259#section-2">
     * RFC 8259, section 2</a> for more details.</p>
     */
    public static boolean isWhitespace(final char c) {
        if (c > ' ')
            return false;
        else
            return c == ' ' || c == '\n' || c == '\r' || c == '\t';
    }

    /**
     * <p>Returns a string representation of this object as JSON text that
     * conforms with the IETF RFC 8259 specification.</p>
     *
     * <p>See <a href="https://datatracker.ietf.org/doc/html/rfc8259#section-2">
     * RFC 8259, section 2</a> for more details.</p>
=======
     * Returns a string representation of this object as JSON text that
     * conforms with the IETF RFC 8259 specification.
     * <p>
     * See <a href="https://datatracker.ietf.org/doc/html/rfc8259#section-2">
     * RFC 8259, section 2</a> for more details.
>>>>>>> 19d643c4
     */
    @NotNull
    public abstract String toJson();

    /**
     * Returns {@code true} if the two numbers {@code n0} and {@code n1} have
     * equal values. Comparing floating-point numbers to integer numbers
     * and vice-versa, or {@code null} numbers, will always return false.
     *
     * @param n0 The first number.
     * @param n1 The second number.
     * @return {@code true} if {@code n0} and {@code n1} have equal values,
     * otherwise {@code false}.
     */
    @Contract(value = "null, _ -> false; _, null -> false", pure = true)
    protected boolean areNumbersEqual(@Nullable final Number n0, @Nullable final Number n1) {
        // decimal numbers
        if (n0 instanceof Double) {
            if (n1 instanceof Double || n1 instanceof Float)
                return n0.doubleValue() == n1.doubleValue();
        }
        else if (n1 instanceof Double) {
            if (n0 instanceof Float)
                return n0.doubleValue() == n1.doubleValue();
        }
        else if (n0 instanceof Float) {
            if (n1 instanceof Float)
                return n0.floatValue() == n1.floatValue();
        }
        // integer numbers - n0 and n1 are guaranteed not to be floating point
        else if (n0 instanceof Long) {
            if (n1 instanceof Long || n1 instanceof Integer || n1 instanceof Short || n1 instanceof Byte)
                return n0.longValue() == n1.longValue();
        }
        else if (n1 instanceof Long) {
            if (n0 instanceof Integer || n0 instanceof Short || n0 instanceof Byte)
                return n0.longValue() == n1.longValue();
        }
        else if (n0 instanceof Integer) {
            if (n1 instanceof Integer || n1 instanceof Short || n1 instanceof Byte)
                return n0.intValue() == n1.intValue();
        }
        else if (n1 instanceof Integer) {
            if (n0 instanceof Short || n0 instanceof Byte)
                return n0.intValue() == n1.intValue();
        }
        else if (n0 instanceof Short) {
            if (n1 instanceof Short || n1 instanceof Byte)
                return n0.shortValue() == n1.shortValue();
        }
        else if (n1 instanceof Short) {
            if (n0 instanceof Byte)
                return n0.shortValue() == n1.shortValue();
        }
        else if (n0 instanceof Byte && n1 instanceof Byte) {
            return n0.byteValue() == n1.byteValue();
        }
        return false;
    }

    /**
     * Returns an object whose type is guaranteed to be
     * {@link #isDefinedType(Object) defined}. The returned object is
     * determined in the following way:
     * <ul>
     *     <li>
     *         If {@code o} is already of a defined type, except
     *         {@code String}, then {@code o} is returned.
     *     </li>
     *     <li>
     *         If {@code o} is a {@code String}, then a
     *         {@link #getJsonString(String) JSON string} is returned.
     *     </li>
     *     <li>
     *         If {@code o} is a {@code Character}, then its numerical value is
     *         returned as an {@code Integer}.
     *     </li>
     *     <li>
     *         If {@code o} is an instance of {@code Object[]} then a
     *         {@code JsonArray} is
     *         {@link JsonArray#JsonArray(Object...) constructed} and returned.
     *     </li>
     *     <li>
     *         If {@code o} is an array as determined by
     *         {@link Class#isArray()}, then a {@code JsonArray} created by
     *         {@link JsonArray#reflect(Object) reflection} is returned.
     *     </li>
     *     <li>
     *         Otherwise a {@code JsonObject} created by
     *         {@link JsonObject#reflect(Object) reflection} is returned.
     *     </li>
     * </ul>
     *
     * @see JsonArray
     * @see JsonObject
     */
    @Contract(value = "null -> null; !null -> !null", pure = true)
    @Nullable
    protected Object getDefinedObject(@Nullable final Object o) {
        if (isDefinedType(o)) {
            if (o instanceof String s)
                return getJsonString(s);
            else
                return o;
        }
        // TODO needs testing when using reflection; int <--> char
        // characters are not in the JSON specification, using numerical value instead
        else if (o instanceof Character c)
            return Integer.valueOf(c);
        else if (o instanceof Object[] array)
            return new JsonArray(array);
        else if (o.getClass().isArray())
            return JsonArray.reflect(o);
        else
            return JsonObject.reflect(o);
    }

    /**
<<<<<<< HEAD
     * <p>Parses the specified string {@code s}, as if it was a JSON string
     * according to the IETF RFC 8259 specification, to a plain Java string and
     * returns it. Surrounding quotation marks are removed, and all
     * two-character and six-character escape sequences are unescaped to their
     * single character equivalent.</p>
     *
     * <p><b>NOTE:</b> this method assumes that {@code s} is a JSON string and
     * that it is valid. The behaviour of passing in a string that is not a
     * JSON string or an invalid JSON string is undefined.</p>
     *
     * <p>See <a href="https://datatracker.ietf.org/doc/html/rfc8259#section-7">
     * RFC 8259, section 7</a> for more details.</p>
     */
    protected String getJavaString(@NotNull final String s) {
        final char[] chars = s.toCharArray();
        return KofiUtil.unescapeString(chars, 0, chars.length);
=======
     * Parses the specified string, as if it was a JSON string according to the
     * IETF RFC 8259 specification, to a plain Java string and returns it;
     * surrounding quotation marks are removed, and all two-character and
     * six-character escape sequences are unescaped to their single character
     * equivalent.
     * <p>
     * <b>NOTE:</b> this method assumes that {@code string} is a valid JSON
     * string. The result of parsing a string that is not a JSON string or an
     * invalid JSON string is undefined.
     * <p>
     * See <a href="https://datatracker.ietf.org/doc/html/rfc8259#section-7">
     * RFC 8259, section 7</a> for more details.
     *
     * @throws NullPointerException if {@code string} is {@code null}
     */
    @Contract(pure = true)
    @NotNull
    protected String getJavaString(@NotNull final String string) {
        final char[] chars = string.toCharArray();
        return KofiUtil.unescape(chars, 0, chars.length);
>>>>>>> 19d643c4
    }

    // TODO this escapes u+0000 as \0, which is not in the specification
    /**
<<<<<<< HEAD
     * <p>Surrounds the specified string {@code s} with quotation marks and
     * escapes any characters necessary, such that it conforms to the IETF RFC
     * 8259 specification, with the addition that control characters in the
     * range [0x7F;0x9F] are also escaped.</p>
     *
     * <p>See <a href="https://datatracker.ietf.org/doc/html/rfc8259#section-7">
     * RFC 8259, section 7</a> for more details.</p>
=======
     * Surrounds the specified string with quotation marks and escapes any
     * characters necessary, such that it conforms to the IETF RFC 8259
     * specification.
     * <p>
     * See <a href="https://datatracker.ietf.org/doc/html/rfc8259#section-7">
     * RFC 8259, section 7</a> for more details.
     *
     * @throws NullPointerException if {@code string} is {@code null}
>>>>>>> 19d643c4
     */
    @Contract(pure = true)
    @NotNull
    protected String getJsonString(@NotNull final String string) {
        return '"' + KofiUtil.escape(string, '\"') + '"';
    }

    /**
<<<<<<< HEAD
     * <p>Returns {@code true} if the type of the specified {@code Object}
     * {@code o} is defined in the IETF RFC 8259 specification. Otherwise
     * {@code false} is returned. The following is a
     * list of all types for which this method returns {@code true}:</p>
=======
     * Returns {@code true} if the type of the specified object is defined in
     * the IETF RFC 8259 specification. Otherwise {@code false} is returned.
     * The following is a list of all types for which this method returns
     * {@code true}:
>>>>>>> 19d643c4
     * <ul>
     *     <li>
     *         {@code null} (not specifically a type but {@code null} is a
     *         defined value)
     *     </li>
     *     <li>
     *         {@code String}
     *     </li>
     *     <li>
     *         {@code Number} wrapper of a primitive type, such as {@code Integer}
     *     </li>
     *     <li>
     *         {@code Boolean}
     *     </li>
     *     <li>
     *         {@code Json}
     *     </li>
     * </ul>
<<<<<<< HEAD
     *
     * <p>See <a href="https://datatracker.ietf.org/doc/html/rfc8259#section-3">
     * RFC 8259, section 3</a> for more details.</p>
=======
     * <p>
     * See <a href="https://datatracker.ietf.org/doc/html/rfc8259#section-3">
     * RFC 8259, section 3</a> for more details.
     *
     * @see #getDefinedObject(Object)
>>>>>>> 19d643c4
     */
    @Contract(value = "null -> true", pure = true)
    protected boolean isDefinedType(@Nullable final Object o) {
        if (o == null
                || o instanceof String
                || o instanceof Boolean
                || o instanceof Json)
            return true;
        else if (o instanceof Number)
            return o instanceof Integer
                    || o instanceof Long
                    || o instanceof Float
                    || o instanceof Double
                    || o instanceof Byte
                    || o instanceof Short;
        else
            return false;
    }

    /**
<<<<<<< HEAD
     * <p>Creates a JSON string representation of the specified object
     * {@code value} and appends it to the specified {@code StringBuilder}
     * {@code sb}. This method is intended for implementations that represent
     * an array or object which can have member values.</p>
     *
     * <p><b>NOTE:</b> The IETF RFC 8259 specification does not permit
     * irrational numbers such as {@code Infinity} or {@code NaN}; these values
     * are represented as {@code 0.0}.</p>
     *
     * <p>See <a href="https://datatracker.ietf.org/doc/html/rfc8259#section-6">
     * RFC 8259, section 6</a> for more details.</p>
=======
     * Creates a JSON string representation of {@code value} and appends it to
     * the specified {@code StringBuilder}. This method is intended for
     * implementations that represent an array or object which can have member
     * values. If {@code value} is an instance of {@code Json}, then its own
     * {@link #toJson(StringBuilder)} will be called.
     * <p>
     * <b>NOTE:</b> irrational numbers such as {@code Infinity} or {@code NaN}
     * are represented as {@code 0.0}.
     * <p>
     * See <a href="https://datatracker.ietf.org/doc/html/rfc8259#section-6">
     * RFC 8259, section 6</a> for more details.
>>>>>>> 19d643c4
     *
     * @throws IllegalArgumentException if {@code value} is not
     *                                  {@link #isDefinedType(Object) defined}
     * @throws NullPointerException if {@code sb} is {@code null}
     */
    protected void toJson(@Nullable Object value, @NotNull final StringBuilder sb) throws IllegalArgumentException {
        if (isDefinedType(value)) {
            if (value == null)
                sb.append("null");
            else if (value instanceof String s)
                sb.append(s); // TODO convert to JSON string?
            else if (value instanceof Number n) {
                if (value instanceof Integer i)
                    sb.append(i.intValue());
                else if (value instanceof Long l)
                    sb.append(l.longValue());
                else if (value instanceof Float f)
                    // NaN and Infinity are not valid JSON
                    if (f.isNaN() || f.isInfinite()) {
                        KofiLog.warning("invalid float value {" + f + "}");
                        sb.append("0.0");
                    }
                    else
                        sb.append(f.floatValue());
                else if (value instanceof Double d)
                    // NaN and Infinity are not valid JSON
                    if (d.isNaN() || d.isInfinite()) {
                        KofiLog.warning("invalid double value {" + d + "}");
                        sb.append("0.0");
                    }
                    else
                        sb.append(d.doubleValue());
                else if (value instanceof Byte b)
                    sb.append(b.byteValue());
                else if (value instanceof Short s) {
                    sb.append(s.shortValue());
                }
                // AtomicInteger, AtomicLong, BigDecimal, BigInteger, DoubleAccumulator, DoubleAdder, LongAccumulator, LongAdder
                // All these implementations override toString() to print their value
                else
                    sb.append(n);
            }
            else if (value instanceof Boolean b)
                sb.append(b.booleanValue());
            else if (value instanceof Json json)
                json.toJson(sb);
        }
        else {
            throw new IllegalArgumentException("value is not defined {" + value + "}");
        }
    }

    /**
     * Creates a JSON string representation of this JSON object that conforms
     * with the IETF RFC 8259 specification and appends it to the specified
     * {@code StringBuilder}.
     * <p>
     * See <a href="https://datatracker.ietf.org/doc/html/rfc8259#section-2">
     * RFC 8259, section 2</a> for more details.
     */
    protected abstract void toJson(@NotNull final StringBuilder sb);
}<|MERGE_RESOLUTION|>--- conflicted
+++ resolved
@@ -22,17 +22,10 @@
 /**
  * Abstract implementation of a JSON value, which can be represented as a
  * string with {@link #toJson()}. The string representation must conform to the
-<<<<<<< HEAD
- * IETF RFC 8259 specification.</p>
- *
- * <p>See <a href="https://datatracker.ietf.org/doc/html/rfc8259"> RFC 8259</a>
- * for more details.</p>
-=======
  * IETF RFC 8259 specification.
  * <p>
  * See <a href="https://datatracker.ietf.org/doc/html/rfc8259"> RFC 8259</a>
  * for more details.
->>>>>>> 19d643c4
  *
  * @author Adam Martinu
  * @since 1.0
@@ -42,73 +35,11 @@
 public abstract class Json {
 
     /**
-<<<<<<< HEAD
-     * <p>Array of precomputed strings for escaping characters in the range
-     * [0x00;0x1F] as a six-character sequence, except for those characters
-     * which are allowed to be escaped as a two-character sequence.</p>
-     *
-     * <p>See <a href="https://datatracker.ietf.org/doc/html/rfc8259#section-7">
-     * RFC 8259, section 7</a> for more details.</p>
-     */
-    protected static final String[] ESCAPED_CHARS_00_1F = {
-            "\\u0000", "\\u0001", "\\u0002",
-            "\\u0003", "\\u0004", "\\u0005",
-            "\\u0006", "\\u0007", "\\b",
-            "\\t", "\\n", "\\u000B",
-            "\\f", "\\r", "\\u000E",
-            "\\u000F", "\\u0010", "\\u0011",
-            "\\u0012", "\\u0013", "\\u0014",
-            "\\u0015", "\\u0016", "\\u0017",
-            "\\u0018", "\\u0019", "\\u001A",
-            "\\u001B", "\\u001C", "\\u001D",
-            "\\u001E", "\\u001F"
-    };
-    /**
-     * Array of precomputed strings for escaping characters in the range
-     * [0x7F;0x9F] as a six-character sequence.
-     */
-    protected static final String[] ESCAPED_CHARS_7F_9F = {
-            "\\u007F", "\\u0080", "\\u0081",
-            "\\u0082", "\\u0083", "\\u0084",
-            "\\u0085", "\\u0086", "\\u0087",
-            "\\u0088", "\\u0089", "\\u008A",
-            "\\u008B", "\\u008C", "\\u008D",
-            "\\u008E", "\\u008F", "\\u0090",
-            "\\u0091", "\\u0092", "\\u0093",
-            "\\u0094", "\\u0095", "\\u0096",
-            "\\u0097", "\\u0098", "\\u0099",
-            "\\u009A", "\\u009B", "\\u009C",
-            "\\u009D", "\\u009E", "\\u009F"
-    };
-
-    /**
-     * <p>Returns {@code true} if the specified character {@code c} is
-     * whitespace as described in the IETF RFC 8259 specification, otherwise
-     * {@code false} is returned.</p>
-     *
-     * <p>See <a href="https://datatracker.ietf.org/doc/html/rfc8259#section-2">
-     * RFC 8259, section 2</a> for more details.</p>
-     */
-    public static boolean isWhitespace(final char c) {
-        if (c > ' ')
-            return false;
-        else
-            return c == ' ' || c == '\n' || c == '\r' || c == '\t';
-    }
-
-    /**
-     * <p>Returns a string representation of this object as JSON text that
-     * conforms with the IETF RFC 8259 specification.</p>
-     *
-     * <p>See <a href="https://datatracker.ietf.org/doc/html/rfc8259#section-2">
-     * RFC 8259, section 2</a> for more details.</p>
-=======
      * Returns a string representation of this object as JSON text that
      * conforms with the IETF RFC 8259 specification.
      * <p>
      * See <a href="https://datatracker.ietf.org/doc/html/rfc8259#section-2">
      * RFC 8259, section 2</a> for more details.
->>>>>>> 19d643c4
      */
     @NotNull
     public abstract String toJson();
@@ -227,24 +158,6 @@
     }
 
     /**
-<<<<<<< HEAD
-     * <p>Parses the specified string {@code s}, as if it was a JSON string
-     * according to the IETF RFC 8259 specification, to a plain Java string and
-     * returns it. Surrounding quotation marks are removed, and all
-     * two-character and six-character escape sequences are unescaped to their
-     * single character equivalent.</p>
-     *
-     * <p><b>NOTE:</b> this method assumes that {@code s} is a JSON string and
-     * that it is valid. The behaviour of passing in a string that is not a
-     * JSON string or an invalid JSON string is undefined.</p>
-     *
-     * <p>See <a href="https://datatracker.ietf.org/doc/html/rfc8259#section-7">
-     * RFC 8259, section 7</a> for more details.</p>
-     */
-    protected String getJavaString(@NotNull final String s) {
-        final char[] chars = s.toCharArray();
-        return KofiUtil.unescapeString(chars, 0, chars.length);
-=======
      * Parses the specified string, as if it was a JSON string according to the
      * IETF RFC 8259 specification, to a plain Java string and returns it;
      * surrounding quotation marks are removed, and all two-character and
@@ -265,20 +178,10 @@
     protected String getJavaString(@NotNull final String string) {
         final char[] chars = string.toCharArray();
         return KofiUtil.unescape(chars, 0, chars.length);
->>>>>>> 19d643c4
     }
 
     // TODO this escapes u+0000 as \0, which is not in the specification
     /**
-<<<<<<< HEAD
-     * <p>Surrounds the specified string {@code s} with quotation marks and
-     * escapes any characters necessary, such that it conforms to the IETF RFC
-     * 8259 specification, with the addition that control characters in the
-     * range [0x7F;0x9F] are also escaped.</p>
-     *
-     * <p>See <a href="https://datatracker.ietf.org/doc/html/rfc8259#section-7">
-     * RFC 8259, section 7</a> for more details.</p>
-=======
      * Surrounds the specified string with quotation marks and escapes any
      * characters necessary, such that it conforms to the IETF RFC 8259
      * specification.
@@ -287,7 +190,6 @@
      * RFC 8259, section 7</a> for more details.
      *
      * @throws NullPointerException if {@code string} is {@code null}
->>>>>>> 19d643c4
      */
     @Contract(pure = true)
     @NotNull
@@ -296,17 +198,10 @@
     }
 
     /**
-<<<<<<< HEAD
-     * <p>Returns {@code true} if the type of the specified {@code Object}
-     * {@code o} is defined in the IETF RFC 8259 specification. Otherwise
-     * {@code false} is returned. The following is a
-     * list of all types for which this method returns {@code true}:</p>
-=======
      * Returns {@code true} if the type of the specified object is defined in
      * the IETF RFC 8259 specification. Otherwise {@code false} is returned.
      * The following is a list of all types for which this method returns
      * {@code true}:
->>>>>>> 19d643c4
      * <ul>
      *     <li>
      *         {@code null} (not specifically a type but {@code null} is a
@@ -325,17 +220,11 @@
      *         {@code Json}
      *     </li>
      * </ul>
-<<<<<<< HEAD
-     *
-     * <p>See <a href="https://datatracker.ietf.org/doc/html/rfc8259#section-3">
-     * RFC 8259, section 3</a> for more details.</p>
-=======
      * <p>
      * See <a href="https://datatracker.ietf.org/doc/html/rfc8259#section-3">
      * RFC 8259, section 3</a> for more details.
      *
      * @see #getDefinedObject(Object)
->>>>>>> 19d643c4
      */
     @Contract(value = "null -> true", pure = true)
     protected boolean isDefinedType(@Nullable final Object o) {
@@ -356,19 +245,6 @@
     }
 
     /**
-<<<<<<< HEAD
-     * <p>Creates a JSON string representation of the specified object
-     * {@code value} and appends it to the specified {@code StringBuilder}
-     * {@code sb}. This method is intended for implementations that represent
-     * an array or object which can have member values.</p>
-     *
-     * <p><b>NOTE:</b> The IETF RFC 8259 specification does not permit
-     * irrational numbers such as {@code Infinity} or {@code NaN}; these values
-     * are represented as {@code 0.0}.</p>
-     *
-     * <p>See <a href="https://datatracker.ietf.org/doc/html/rfc8259#section-6">
-     * RFC 8259, section 6</a> for more details.</p>
-=======
      * Creates a JSON string representation of {@code value} and appends it to
      * the specified {@code StringBuilder}. This method is intended for
      * implementations that represent an array or object which can have member
@@ -380,7 +256,6 @@
      * <p>
      * See <a href="https://datatracker.ietf.org/doc/html/rfc8259#section-6">
      * RFC 8259, section 6</a> for more details.
->>>>>>> 19d643c4
      *
      * @throws IllegalArgumentException if {@code value} is not
      *                                  {@link #isDefinedType(Object) defined}
